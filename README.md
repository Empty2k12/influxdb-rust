--- conflicted
+++ resolved
@@ -27,31 +27,23 @@
     </a>
 </p>
 
-Library for talking to InfluxDB
-
 This library is a work in progress. Although we've been using it in production at [OpenVelo](https://openvelo.org/),
 we've prioritized features that fit our use cases. This means a feature you might need is not implemented
 yet or could be handled better.
 
 Pull requests are always welcome. See [Contributing](https://github.com/Empty2k12/influxdb-rust/blob/master/CONTRIBUTING.md) and [Code of Conduct](https://github.com/Empty2k12/influxdb-rust/blob/master/CODE_OF_CONDUCT.md).
 
-## Currently Supported Features
+### Currently Supported Features
 
- * Reading and Writing to InfluxDB
- * Optional Serde Support for Deserialization
- * Running multiple queries in one request (e.g. `SELECT * FROM weather_berlin; SELECT * FROM weather_london`)
- * Authenticated and Unauthenticated Connections
+-   Reading and Writing to InfluxDB
+-   Optional Serde Support for Deserialization
+-   Running multiple queries in one request (e.g. `SELECT * FROM weather_berlin; SELECT * FROM weather_london`)
+-   Authenticated and Unauthenticated Connections
 
-## Planned Features
+### Planned Features
 
-<<<<<<< HEAD
- * Read Query Builder instead of supplying raw queries
- * `#[derive(InfluxDbWritable)]`
- * Methods for setting time and time precision in a query
-=======
 -   Read Query Builder instead of supplying raw queries
 -   `#[derive(InfluxDbReadable)]` and `#[derive(InfluxDbWriteable)]` proc macros
->>>>>>> 9f29439c
 
 ## Quickstart
 
@@ -65,13 +57,15 @@
 
 ```rust
 use influxdb::{Client, Query, Timestamp};
+use serde::Deserialize;
 use tokio::runtime::current_thread::Runtime;
 
 // Create a Client with URL `http://localhost:8086`
 // and database name `test`
 let client = Client::new("http://localhost:8086", "test");
 
-// Let's write something to InfluxDB. First we're creating a `WriteQuery` to write some data.
+// Let's write something to InfluxDB. First we're creating a
+// WriteQuery to write some data.
 // This creates a query which writes a new measurement into a series called `weather`
 let write_query = Query::write_query(Timestamp::NOW, "weather")
     .add_field("temperature", 82);
@@ -87,11 +81,7 @@
 assert!(write_result.is_ok(), "Write result was not okay");
 
 // Reading data is as simple as writing. First we need to create a query
-<<<<<<< HEAD
-let read_query = InfluxDbQuery::raw_read_query("SELECT * FROM weather");
-=======
-let read_query = Query::raw_read_query("SELECT _ FROM weather");
->>>>>>> 9f29439c
+let read_query = Query::raw_read_query("SELECT * FROM weather");
 
 // Again, we're blocking until the request is done
 let read_result = rt.block_on(client.query(&read_query));
@@ -110,4 +100,5 @@
 
 [![License: MIT](https://img.shields.io/badge/License-MIT-yellow.svg)](https://opensource.org/licenses/MIT)
 
+
 @ 2019 Gero Gerke, All rights reserved.