# -*- eval: (cargo-minor-mode 1) -*-

[package]
name = "influxdb"
version = "0.2.0"
authors = ["Gero Gerke <11deutron11@gmail.com>"]
edition = "2018"
description = "InfluxDB Driver for Rust"
keywords = ["influxdb", "database", "influx"]
license = "MIT"
readme = "README.md"
include = ["src/**/*", "tests/**/*", "Cargo.toml", "LICENSE"]
repository = "https://github.com/Empty2k12/influxdb-rust"

[badges]
travis-ci = { repository = "Empty2k12/influxdb-rust", branch = "master" }

[dependencies]
chrono = { version = "0.4.11", features = ["serde"] }
futures = "0.3.4"
lazy_static = "1.4.0"
influxdb_derive = { version = "0.2.0", optional = true }
regex = "1.3.5"
<<<<<<< HEAD
surf = { version = "2.1.0" }
=======
reqwest = { version = "0.10.8", features = ["json"] }
>>>>>>> 7ee95f40
serde = { version = "1.0.104", features = ["derive"], optional = true }
serde_json = { version = "1.0.48", optional = true }
thiserror = "1.0"

[features]
use-serde = ["serde", "serde_json"]
default = ["use-serde"]
derive = ["influxdb_derive"]

[dev-dependencies]
async-std = { version = "1.6.5", features = ["attributes"] }
tokio = { version =  "0.3.3", features = ["rt", "macros"] }<|MERGE_RESOLUTION|>--- conflicted
+++ resolved
@@ -21,11 +21,7 @@
 lazy_static = "1.4.0"
 influxdb_derive = { version = "0.2.0", optional = true }
 regex = "1.3.5"
-<<<<<<< HEAD
 surf = { version = "2.1.0" }
-=======
-reqwest = { version = "0.10.8", features = ["json"] }
->>>>>>> 7ee95f40
 serde = { version = "1.0.104", features = ["derive"], optional = true }
 serde_json = { version = "1.0.48", optional = true }
 thiserror = "1.0"
@@ -37,4 +33,4 @@
 
 [dev-dependencies]
 async-std = { version = "1.6.5", features = ["attributes"] }
-tokio = { version =  "0.3.3", features = ["rt", "macros"] }+tokio = { version =  "0.2.22", features = ["rt-threaded", "macros"] }