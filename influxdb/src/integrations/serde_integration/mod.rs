//! Serde Integration for InfluxDB. Provides deserialization of query returns.
//!
//! When querying multiple series in the same query (e.g. with a regex query), it might be desirable to flat map
//! the resulting series into a single `Vec` like so. The example assumes, that there are weather readings in multiple
//! series named `weather_<city_name>` (e.g. `weather_berlin`, or `weather_london`). Since we're using a Regex query,
//! we don't actually know which series will be returned. To assign the city name to the series, we can use the series
//! `name`, InfluxDB provides alongside query results.
//!
//! ```rust,no_run
//! use futures::prelude::*;
//! use influxdb::{Client, Query};
//! use serde::Deserialize;
//!
//! #[derive(Deserialize)]
//! struct WeatherWithoutCityName {
//!     temperature: i32,
//! }
//!
//! #[derive(Deserialize)]
//! struct Weather {
//!     city_name: String,
//!     weather: WeatherWithoutCityName,
//! }
//!
//! # #[async_std::main]
//! # async fn main() -> Result<(), influxdb::Error> {
//! let client = Client::new("http://localhost:8086", "test");
//! let query = Query::raw_read_query(
//!     "SELECT temperature FROM /weather_[a-z]*$/ WHERE time > now() - 1m ORDER BY DESC",
//! );
//! let mut db_result = client.json_query(query).await?;
//! let _result = db_result
//!     .deserialize_next::<WeatherWithoutCityName>()?
//!     .series
//!     .into_iter()
//!     .map(|mut city_series| {
//!         let city_name =
//!             city_series.name.split("_").collect::<Vec<&str>>().remove(2);
//!         Weather {
//!             weather: city_series.values.remove(0),
//!             city_name: city_name.to_string(),
//!         }
//!     })
//!     .collect::<Vec<Weather>>();
//! # Ok(())
//! # }
//! ```

mod de;

<<<<<<< HEAD
use surf::{Client as SurfClient, StatusCode, Url};
=======
use reqwest::StatusCode;
>>>>>>> 7ee95f40

use serde::{de::DeserializeOwned, Deserialize};

use crate::{Client, Error, Query, ReadQuery};

#[derive(Deserialize)]
#[doc(hidden)]
struct _DatabaseError {
    error: String,
}

#[derive(Deserialize, Debug)]
#[doc(hidden)]
pub struct DatabaseQueryResult {
    pub results: Vec<serde_json::Value>,
}

impl DatabaseQueryResult {
    pub fn deserialize_next<T: 'static>(&mut self) -> Result<Return<T>, Error>
    where
        T: DeserializeOwned + Send,
    {
        serde_json::from_value::<Return<T>>(self.results.remove(0)).map_err(|err| {
            Error::DeserializationError {
                error: format!("could not deserialize: {}", err),
            }
        })
    }

    pub fn deserialize_next_tagged<TAG, T: 'static>(
        &mut self,
    ) -> Result<TaggedReturn<TAG, T>, Error>
    where
        TAG: DeserializeOwned + Send,
        T: DeserializeOwned + Send,
    {
        serde_json::from_value::<TaggedReturn<TAG, T>>(self.results.remove(0)).map_err(|err| {
            Error::DeserializationError {
                error: format!("could not deserialize: {}", err),
            }
        })
    }
}

#[derive(Deserialize, Debug)]
#[doc(hidden)]
pub struct Return<T> {
    #[serde(default = "Vec::new")]
    pub series: Vec<Series<T>>,
}

#[derive(Debug)]
/// Represents a returned series from InfluxDB
pub struct Series<T> {
    pub name: String,
    pub values: Vec<T>,
}

#[derive(Deserialize, Debug)]
#[doc(hidden)]
pub struct TaggedReturn<TAG, T> {
    #[serde(default = "Vec::new")]
    pub series: Vec<TaggedSeries<TAG, T>>,
}

#[derive(Debug)]
/// Represents a returned series from InfluxDB
pub struct TaggedSeries<TAG, T> {
    pub name: String,
    pub tags: TAG,
    pub values: Vec<T>,
}

impl Client {
    pub async fn json_query(&self, q: ReadQuery) -> Result<DatabaseQueryResult, Error> {
        let query = q.build().map_err(|err| Error::InvalidQueryError {
            error: format!("{}", err),
        })?;

<<<<<<< HEAD
            SurfClient::new().get(url.as_str())
        };

        let mut res = client.send().await.map_err(|err| Error::ConnectionError {
            error: err.to_string(),
        })?;
=======
        let read_query = query.get();

        if !read_query.contains("SELECT") && !read_query.contains("SHOW") {
            let error = Error::InvalidQueryError {
                error: String::from(
                    "Only SELECT and SHOW queries supported with JSON deserialization",
                ),
            };
            return Err(error);
        }

        let url = &format!("{}/query", &self.url);
        let query = [("q", &read_query)];
        let request = self
            .client
            .get(url)
            .query(self.parameters.as_ref())
            .query(&query)
            .build()
            .map_err(|err| Error::UrlConstructionError {
                error: format!("{}", err),
            })?;

        let res = self
            .client
            .execute(request)
            .await
            .map_err(|err| Error::ConnectionError { error: err })?;
>>>>>>> 7ee95f40

        match res.status() {
            StatusCode::Unauthorized => return Err(Error::AuthorizationError),
            StatusCode::Forbidden => return Err(Error::AuthenticationError),
            _ => {}
        }

        let body = res.body_bytes().await.map_err(|err| Error::ProtocolError {
            error: format!("{}", err),
        })?;

        // Try parsing InfluxDBs { "error": "error message here" }
        if let Ok(error) = serde_json::from_slice::<_DatabaseError>(&body) {
            return Err(Error::DatabaseError { error: error.error });
        }

        // Json has another structure, let's try actually parsing it to the type we're deserializing
        serde_json::from_slice::<DatabaseQueryResult>(&body).map_err(|err| {
            Error::DeserializationError {
                error: format!("serde error: {}", err),
            }
        })
    }
}<|MERGE_RESOLUTION|>--- conflicted
+++ resolved
@@ -48,11 +48,7 @@
 
 mod de;
 
-<<<<<<< HEAD
-use surf::{Client as SurfClient, StatusCode, Url};
-=======
-use reqwest::StatusCode;
->>>>>>> 7ee95f40
+use surf::StatusCode;
 
 use serde::{de::DeserializeOwned, Deserialize};
 
@@ -132,14 +128,6 @@
             error: format!("{}", err),
         })?;
 
-<<<<<<< HEAD
-            SurfClient::new().get(url.as_str())
-        };
-
-        let mut res = client.send().await.map_err(|err| Error::ConnectionError {
-            error: err.to_string(),
-        })?;
-=======
         let read_query = query.get();
 
         if !read_query.contains("SELECT") && !read_query.contains("SHOW") {
@@ -152,23 +140,24 @@
         }
 
         let url = &format!("{}/query", &self.url);
-        let query = [("q", &read_query)];
+        let mut parameters = self.parameters.as_ref().clone();
+        parameters.insert("q", read_query);
         let request = self
             .client
             .get(url)
-            .query(self.parameters.as_ref())
-            .query(&query)
-            .build()
+            .query(&parameters)
             .map_err(|err| Error::UrlConstructionError {
-                error: format!("{}", err),
+                error: err.to_string(),
+            })?
+            .build();
+
+        let mut res = self
+            .client
+            .send(request)
+            .await
+            .map_err(|err| Error::ConnectionError {
+                error: err.to_string(),
             })?;
-
-        let res = self
-            .client
-            .execute(request)
-            .await
-            .map_err(|err| Error::ConnectionError { error: err })?;
->>>>>>> 7ee95f40
 
         match res.status() {
             StatusCode::Unauthorized => return Err(Error::AuthorizationError),
@@ -177,7 +166,7 @@
         }
 
         let body = res.body_bytes().await.map_err(|err| Error::ProtocolError {
-            error: format!("{}", err),
+            error: err.to_string(),
         })?;
 
         // Try parsing InfluxDBs { "error": "error message here" }
